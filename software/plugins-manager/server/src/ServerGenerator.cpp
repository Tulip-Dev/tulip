/**
 *
 * This file is part of Tulip (www.tulip-software.org)
 *
 * Authors: David Auber and the Tulip development Team
 * from LaBRI, University of Bordeaux 1 and Inria Bordeaux - Sud Ouest
 *
 * Tulip is free software; you can redistribute it and/or modify
 * it under the terms of the GNU Lesser General Public License
 * as published by the Free Software Foundation, either version 3
 * of the License, or (at your option) any later version.
 *
 * Tulip is distributed in the hope that it will be useful,
 * but WITHOUT ANY WARRANTY; without even the implied warranty of
 * MERCHANTABILITY or FITNESS FOR A PARTICULAR PURPOSE.
 * See the GNU General Public License for more details.
 *
 */
#include "PluginGenerate.h"

#include <PluginLoaderWithInfo.h>
#include <UpdatePlugin.h>

#include <QtCore/QString>
#include <QtCore/QFile>
#include <QtCore/QDir>
#include <QtCore/QTextStream>

#include <tulip/TlpTools.h>
#include <tulip/GlyphManager.h>
#include <tulip/InteractorManager.h>
#include <tulip/ViewPluginsManager.h>
#include <tulip/ControllerPluginsManager.h>

using namespace std;
using namespace tlp;

int main(int argc,char **argv) {
  if(argc<=2)  {
    cout << "How to use :" << endl;
    cout << " First arg : doc source directory (where directory \"doxygen\" are), can be empty" << endl;
    cout << " Second arg : target directory" << endl;
    cout << " Third arg : source directory for mac/windows plugins" << endl;
    exit(1);
  }

  QString docPath=argv[1];
  QString targetPath=argv[2];

  PluginLoaderWithInfo plug;
  initTulipLib(NULL);
  loadPlugins(&plug);    // library side plugins
  GlyphManager::getInst().loadPlugins(&plug); //Glyph plugins 
  InteractorManager::getInst().loadPlugins(&plug);
  ViewPluginsManager::getInst().loadPlugins(&plug);
  ControllerPluginsManager::getInst().loadPlugins(&plug);

  if (!plug.errorMsgs.empty()) {
    cout << "Error when loading plugins:"<< endl;
    cout << plug.errorMsgs << endl;
    return EXIT_FAILURE;
  }

  vector<LocalPluginInfo> pluginsList=plug.pluginsList;

  for(vector<LocalPluginInfo>::iterator it=pluginsList.begin();it!=pluginsList.end();++it) {
    if((*it).type!="Glyph"){
      (*it).displayType=PluginInfo::getPluginDisplayType((*it).name);
    }else{
      (*it).displayType=(*it).type;
    }
  }

  QDir dir;
  dir.mkpath(targetPath);

#if defined(I64)
    QString archSubDir("i64");
#else
    QString archSubDir("i386");
#endif

  for(vector<LocalPluginInfo>::iterator it=pluginsList.begin();it!=pluginsList.end();++it) {
    QString path((*it).fileName.c_str());

    cout << "*** " << it->fileName.c_str() << " of type " << it->displayType << " found : " << endl;

    // version is X.Y.Z a.b with X.Y.Z the Tulip version
    path += '.' + QString((*it).version.substr(6).c_str());

    QDir dstDir(targetPath+"/pluginsV2/"+path);
    dstDir.mkpath(targetPath+"/pluginsV2/"+path);
    dstDir.mkpath(targetPath+"/pluginsV2/"+path + '/' + archSubDir);

    if (!docPath.isEmpty() && !generatePluginInfoFile((*it), dstDir))
      return EXIT_FAILURE;

    QDir srcDir;
    string subDir;
    if((*it).type=="Glyph")
      subDir="glyphs/";
    else if((*it).type=="Interactor")
      subDir="interactors/";
    else if((*it).type=="View")
      subDir="view/";

    srcDir = QDir((TulipLibDir+"tlp/"+subDir).c_str());
    QDir secondSrcDir;
    if(argc==4) {
      secondSrcDir=QDir((string(argv[3])+subDir).c_str());
    }

    if(srcDir.exists(QString((*it).fileName.c_str())+".so")) {
<<<<<<< HEAD
      UpdatePlugin::copyFile(srcDir,QString((*it).fileName.c_str())+".so",
			     QDir(dstDir.filePath(archSubDir)),
			     QString((*it).fileName.c_str())+".so", true);
=======
      UpdatePlugin::moveFile(srcDir,QString((*it).fileName.c_str())+".so",
			     QDir(dstDir.filePath(archSubDir)),
			     QString((*it).fileName.c_str())+".so");
>>>>>>> 8e73b49a
    }
    if(argc==4) {
      dstDir.mkpath(targetPath+"/pluginsV2/"+path + "/i386");
      if(secondSrcDir.exists(QString((*it).fileName.c_str())+".dylib")) {
<<<<<<< HEAD
	UpdatePlugin::copyFile(secondSrcDir,QString((*it).fileName.c_str())+".dylib",
			       QDir(dstDir.filePath("i386")),
			       QString((*it).fileName.c_str())+".dylib", true);
      }
      if(secondSrcDir.exists(QString((*it).fileName.c_str())+".dll")) {
	UpdatePlugin::copyFile(secondSrcDir,QString((*it).fileName.c_str())+".dll",
			       QDir(dstDir.filePath("i386")),
			       QString((*it).fileName.c_str())+".dll", true);
=======
        UpdatePlugin::moveFile(secondSrcDir,QString((*it).fileName.c_str())+".dylib",
			       QDir(dstDir.filePath("i386")),
			       QString((*it).fileName.c_str())+".dylib");
      }
      if(secondSrcDir.exists(QString((*it).fileName.c_str())+".dll")) {
        UpdatePlugin::moveFile(secondSrcDir,QString((*it).fileName.c_str())+".dll",
			       QDir(dstDir.filePath("i386")),
			       QString((*it).fileName.c_str())+".dll");
>>>>>>> 8e73b49a
      }
    }
    if (!docPath.isEmpty()) {
      // Documentation :
      QDir pluginsDocDir(docPath+"/doxygen/xml");

      QStringList filters;
      filters << "class*.xml";
      QStringList pluginsDocs = pluginsDocDir.entryList(filters);
      QString fileName = QString((*it).fileName.c_str());
      QString libName = fileName.split("-").first();
      libName=libName.split("lib").last();
      //cout << "lib name : " << libName.toStdString() << endl;
  
      QList<QString>::iterator iter = pluginsDocs.begin();
    
      bool xmlDocFound = false;
      while(iter != pluginsDocs.end()){
      
	QString docFile(*iter);
	docFile = (docFile.mid(5,docFile.size()-9));

	if(docFile.compare(libName, Qt::CaseInsensitive)==0){
	  QFile srcFile(docPath+"/doxygen/xml/" + (*iter));
	  QString version((*it).version.c_str());
	  generatePluginDocFile(fileName, version, srcFile, dstDir);
	  xmlDocFound = true;
	}
	++iter;
      }
      if (xmlDocFound == false)	
	cout << "no xml doc file found" << endl;
    }
  }
    
    
  return EXIT_SUCCESS;
}<|MERGE_RESOLUTION|>--- conflicted
+++ resolved
@@ -111,29 +111,13 @@
     }
 
     if(srcDir.exists(QString((*it).fileName.c_str())+".so")) {
-<<<<<<< HEAD
-      UpdatePlugin::copyFile(srcDir,QString((*it).fileName.c_str())+".so",
-			     QDir(dstDir.filePath(archSubDir)),
-			     QString((*it).fileName.c_str())+".so", true);
-=======
       UpdatePlugin::moveFile(srcDir,QString((*it).fileName.c_str())+".so",
 			     QDir(dstDir.filePath(archSubDir)),
 			     QString((*it).fileName.c_str())+".so");
->>>>>>> 8e73b49a
     }
     if(argc==4) {
       dstDir.mkpath(targetPath+"/pluginsV2/"+path + "/i386");
       if(secondSrcDir.exists(QString((*it).fileName.c_str())+".dylib")) {
-<<<<<<< HEAD
-	UpdatePlugin::copyFile(secondSrcDir,QString((*it).fileName.c_str())+".dylib",
-			       QDir(dstDir.filePath("i386")),
-			       QString((*it).fileName.c_str())+".dylib", true);
-      }
-      if(secondSrcDir.exists(QString((*it).fileName.c_str())+".dll")) {
-	UpdatePlugin::copyFile(secondSrcDir,QString((*it).fileName.c_str())+".dll",
-			       QDir(dstDir.filePath("i386")),
-			       QString((*it).fileName.c_str())+".dll", true);
-=======
         UpdatePlugin::moveFile(secondSrcDir,QString((*it).fileName.c_str())+".dylib",
 			       QDir(dstDir.filePath("i386")),
 			       QString((*it).fileName.c_str())+".dylib");
@@ -142,7 +126,6 @@
         UpdatePlugin::moveFile(secondSrcDir,QString((*it).fileName.c_str())+".dll",
 			       QDir(dstDir.filePath("i386")),
 			       QString((*it).fileName.c_str())+".dll");
->>>>>>> 8e73b49a
       }
     }
     if (!docPath.isEmpty()) {
