--- conflicted
+++ resolved
@@ -2,10 +2,6 @@
   fontb.ttf
   font.ttf 
   cylinderTexture.png
-<<<<<<< HEAD
   roundTexture.png
-=======
 DESTINATION ${TulipBitmapInstallDir}
-COMPONENT libtulip_ogl
->>>>>>> 1bcc31a0
-)+COMPONENT libtulip_ogl)