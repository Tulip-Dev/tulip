--- conflicted
+++ resolved
@@ -2,61 +2,6 @@
 IF(SIP_OK)
 
 SET(TULIP_SIP_FILES
-<<<<<<< HEAD
-    ${CMAKE_CURRENT_SOURCE_DIR}/AcyclicTest.sip
-    ${CMAKE_CURRENT_SOURCE_DIR}/AbstractProperty.sip.in
-    ${CMAKE_CURRENT_SOURCE_DIR}/Algorithm.sip
-    ${CMAKE_CURRENT_SOURCE_DIR}/Array.sip
-    ${CMAKE_CURRENT_SOURCE_DIR}/BiconnectedTest.sip
-    ${CMAKE_CURRENT_SOURCE_DIR}/BooleanAlgorithm.sip
-    ${CMAKE_CURRENT_SOURCE_DIR}/BooleanPropertySpecific.sip
-    ${CMAKE_CURRENT_SOURCE_DIR}/BoundingBox.sip
-    ${CMAKE_CURRENT_SOURCE_DIR}/ColorAlgorithm.sip
-    ${CMAKE_CURRENT_SOURCE_DIR}/ColorScale.sip
-    ${CMAKE_CURRENT_SOURCE_DIR}/Color.sip
-    ${CMAKE_CURRENT_SOURCE_DIR}/ConnectedTest.sip
-    ${CMAKE_CURRENT_SOURCE_DIR}/Coord.sip
-    ${CMAKE_CURRENT_SOURCE_DIR}/DoubleAlgorithm.sip
-    ${CMAKE_CURRENT_SOURCE_DIR}/DoublePropertySpecific.sip
-    ${CMAKE_CURRENT_SOURCE_DIR}/DrawingTools.sip
-    ${CMAKE_CURRENT_SOURCE_DIR}/Edge.sip
-    ${CMAKE_CURRENT_SOURCE_DIR}/ExportModule.sip
-    ${CMAKE_CURRENT_SOURCE_DIR}/Graph.sip
-    ${CMAKE_CURRENT_SOURCE_DIR}/GraphProperty.sip
-    ${CMAKE_CURRENT_SOURCE_DIR}/GraphMeasure.sip
-    ${CMAKE_CURRENT_SOURCE_DIR}/ImportModule.sip
-    ${CMAKE_CURRENT_SOURCE_DIR}/IntegerAlgorithm.sip
-    ${CMAKE_CURRENT_SOURCE_DIR}/IntegerPropertySpecific.sip
-    ${CMAKE_CURRENT_SOURCE_DIR}/Iterator.sip
-    ${CMAKE_CURRENT_SOURCE_DIR}/LayoutAlgorithm.sip
-    ${CMAKE_CURRENT_SOURCE_DIR}/LayoutPropertySpecific.sip
-    ${CMAKE_CURRENT_SOURCE_DIR}/MapIterator.sip
-    ${CMAKE_CURRENT_SOURCE_DIR}/Matrix.sip
-    ${CMAKE_CURRENT_SOURCE_DIR}/Module.sip
-    ${CMAKE_CURRENT_SOURCE_DIR}/Node.sip
-    ${CMAKE_CURRENT_SOURCE_DIR}/Observable.sip
-    ${CMAKE_CURRENT_SOURCE_DIR}/OuterPlanarTest.sip
-    ${CMAKE_CURRENT_SOURCE_DIR}/PlanarityTest.sip
-    ${CMAKE_CURRENT_SOURCE_DIR}/PluginContext.sip
-    ${CMAKE_CURRENT_SOURCE_DIR}/PluginLoader.sip
-    ${CMAKE_CURRENT_SOURCE_DIR}/PluginProgress.sip
-    ${CMAKE_CURRENT_SOURCE_DIR}/Plugin.sip
-    ${CMAKE_CURRENT_SOURCE_DIR}/PropertyAlgorithm.sip
-    ${CMAKE_CURRENT_SOURCE_DIR}/PropertyInterface.sip
-    ${CMAKE_CURRENT_SOURCE_DIR}/Reflect.sip
-    ${CMAKE_CURRENT_SOURCE_DIR}/SimpleTest.sip
-    ${CMAKE_CURRENT_SOURCE_DIR}/SizeAlgorithm.sip
-    ${CMAKE_CURRENT_SOURCE_DIR}/SizePropertySpecific.sip
-    ${CMAKE_CURRENT_SOURCE_DIR}/Size.sip
-    ${CMAKE_CURRENT_SOURCE_DIR}/StringCollection.sip
-    ${CMAKE_CURRENT_SOURCE_DIR}/TlpTools.sip
-    ${CMAKE_CURRENT_SOURCE_DIR}/TreeTest.sip
-    ${CMAKE_CURRENT_SOURCE_DIR}/TriconnectedTest.sip
-    ${CMAKE_CURRENT_SOURCE_DIR}/Vector.sip
-    ${CMAKE_CURRENT_SOURCE_DIR}/WithDependency.sip
-    ${CMAKE_CURRENT_SOURCE_DIR}/WithParameter.sip
-    CACHE INTERNAL ""
-=======
     AcyclicTest.sip
     AbstractProperty.sip.in
     Algorithm.sip
@@ -107,7 +52,6 @@
     Vector.sip
     WithDependency.sip
     WithParameter.sip
->>>>>>> 8e73b49a
 )
 
 # First, generate tulip properties bindings based on template SIP files
@@ -120,7 +64,7 @@
 ADD_CUSTOM_COMMAND(OUTPUT ${TULIP_PYTHON_BINDINGS_SRC}
                    COMMAND ${SIP_EXE} -I ${CMAKE_CURRENT_BINARY_DIR} -c ${CMAKE_CURRENT_BINARY_DIR} ${CMAKE_CURRENT_SOURCE_DIR}/Module.sip
                    COMMENT "Generating Python Bindings for libtulip"
-                   DEPENDS ${TULIP_SIP_FILES} ${STL_SIP_FILES})
+                   DEPENDS ${TULIP_SIP_FILES})
            
 SET(CMAKE_CXX_FLAGS "${CMAKE_CXX_FLAGS} -w")
 SET(CMAKE_C_FLAGS "${CMAKE_C_FLAGS} -w")
